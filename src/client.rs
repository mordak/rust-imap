--- conflicted
+++ resolved
@@ -26,15 +26,6 @@
     };
 }
 
-<<<<<<< HEAD
-pub(crate) fn validate_str(value: &str) -> Result<String> {
-    let quoted = quote!(value);
-    if quoted.find('\n').is_some() {
-        return Err(Error::Validate(ValidateError('\n')));
-    }
-    if quoted.find('\r').is_some() {
-        return Err(Error::Validate(ValidateError('\r')));
-=======
 trait OptionExt<E> {
     fn err(self) -> std::result::Result<(), E>;
 }
@@ -45,7 +36,6 @@
             Some(e) => Err(e),
             None => Ok(()),
         }
->>>>>>> 17055d02
     }
 }
 
@@ -53,7 +43,7 @@
 /// grammar](https://tools.ietf.org/html/rfc3501#section-9)
 /// calls "quoted", which is reachable from "string" et al.
 /// Also ensure it doesn't contain a colliding command-delimiter (newline).
-fn validate_str(value: &str) -> Result<String> {
+pub(crate) fn validate_str(value: &str) -> Result<String> {
     validate_str_noquote(value)?;
     Ok(quote!(value))
 }
