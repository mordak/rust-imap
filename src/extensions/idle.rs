//! Adds support for the IMAP IDLE command specificed in [RFC
//! 2177](https://tools.ietf.org/html/rfc2177).

use crate::client::Session;
use crate::error::{Error, Result};
use crate::parse::parse_idle;
use crate::types::UnsolicitedResponse;
#[cfg(feature = "tls")]
use native_tls::TlsStream;
use std::io::{self, Read, Write};
use std::net::TcpStream;
use std::time::Duration;

/// `Handle` allows a client to block waiting for changes to the remote mailbox.
///
/// The handle blocks using the [`IDLE` command](https://tools.ietf.org/html/rfc2177#section-3)
/// specificed in [RFC 2177](https://tools.ietf.org/html/rfc2177) until the underlying server state
/// changes in some way.
///
/// Each of the `wait` functions takes a callback function which receives any responses
/// that arrive on the channel while IDLE. The callback function implements whatever
/// logic is needed to handle the IDLE response, and then returns a [`CallbackAction`]
/// to `Continue` or `Stop` listening on the channel.
/// For users that want the IDLE to exit on any change (the behavior proior to version 3.0),
<<<<<<< HEAD
/// a convenience callback function `stop_on_any` is provided.
=======
/// a convenience callback function [`callback_stop`] is provided.
>>>>>>> c9b7c0a3
///
/// ```no_run
/// # use native_tls::TlsConnector;
/// use imap::extensions::idle;
/// let ssl_conn = TlsConnector::builder().build().unwrap();
/// let client = imap::connect(("example.com", 993), "example.com", &ssl_conn)
///     .expect("Could not connect to imap server");
/// let mut imap = client.login("user@example.com", "password")
///     .expect("Could not authenticate");
/// imap.select("INBOX")
///     .expect("Could not select mailbox");
///
/// let idle = imap.idle().expect("Could not IDLE");
///
/// // Exit on any mailbox change
/// let result = idle.wait_keepalive(idle::stop_on_any);
/// ```
///
/// Note that the server MAY consider a client inactive if it has an IDLE command running, and if
/// such a server has an inactivity timeout it MAY log the client off implicitly at the end of its
/// timeout period.  Because of that, clients using IDLE are advised to terminate the IDLE and
/// re-issue it at least every 29 minutes to avoid being logged off. [`Handle::wait_keepalive`]
/// does this. This still allows a client to receive immediate mailbox updates even though it need
/// only "poll" at half hour intervals.
///
/// As long as a [`Handle`] is active, the mailbox cannot be otherwise accessed.
#[derive(Debug)]
pub struct Handle<'a, T: Read + Write> {
    session: &'a mut Session<T>,
    keepalive: Duration,
    done: bool,
}

/// The result of a wait on a [`Handle`]
#[derive(Debug, PartialEq, Eq)]
pub enum WaitOutcome {
    /// The wait timed out
    TimedOut,
    /// The mailbox was modified
    MailboxChanged,
}

/// Return type for IDLE response callbacks. Tells the IDLE connection
/// if it should continue monitoring the connection or not.
#[derive(Debug, PartialEq, Eq)]
pub enum CallbackAction {
    /// Continue receiving responses from the IDLE connection.
    Continue,
    /// Stop receiving responses, and exit the IDLE wait.
    Stop,
}

/// A convenience function to always cause the IDLE handler to exit on any change.
pub fn stop_on_any(_response: UnsolicitedResponse) -> CallbackAction {
    CallbackAction::Stop
}

/// Must be implemented for a transport in order for a `Session` using that transport to support
/// operations with timeouts.
///
/// Examples of where this is useful is for `Handle::wait_keepalive` and
/// `Handle::wait_timeout`.
pub trait SetReadTimeout {
    /// Set the timeout for subsequent reads to the given one.
    ///
    /// If `timeout` is `None`, the read timeout should be removed.
    ///
    /// See also `std::net::TcpStream::set_read_timeout`.
    fn set_read_timeout(&mut self, timeout: Option<Duration>) -> Result<()>;
}

impl<'a, T: Read + Write + 'a> Handle<'a, T> {
    pub(crate) fn make(session: &'a mut Session<T>) -> Result<Self> {
        let mut h = Handle {
            session,
            keepalive: Duration::from_secs(29 * 60),
            done: false,
        };
        h.init()?;
        Ok(h)
    }

    fn init(&mut self) -> Result<()> {
        // https://tools.ietf.org/html/rfc2177
        //
        // The IDLE command takes no arguments.
        self.session.run_command("IDLE")?;

        // A tagged response will be sent either
        //
        //   a) if there's an error, or
        //   b) *after* we send DONE
        let mut v = Vec::new();
        self.session.readline(&mut v)?;
        if v.starts_with(b"+") {
            self.done = false;
            return Ok(());
        }

        self.session.read_response_onto(&mut v)?;
        // We should *only* get a continuation on an error (i.e., it gives BAD or NO).
        unreachable!();
    }

    fn terminate(&mut self) -> Result<()> {
        if !self.done {
            self.done = true;
            self.session.write_line(b"DONE")?;
            self.session.read_response().map(|_| ())
        } else {
            Ok(())
        }
    }

    /// Internal helper that doesn't consume self.
    ///
    /// This is necessary so that we can keep using the inner `Session` in `wait_keepalive`.
    fn wait_inner<F>(&mut self, reconnect: bool, mut callback: F) -> Result<WaitOutcome>
    where
        F: FnMut(UnsolicitedResponse) -> CallbackAction,
    {
        let mut v = Vec::new();
        let result = loop {
            let rest = match self.session.readline(&mut v) {
                Err(Error::Io(ref e))
                    if e.kind() == io::ErrorKind::TimedOut
                        || e.kind() == io::ErrorKind::WouldBlock =>
                {
                    break Ok(WaitOutcome::TimedOut);
                }
                Ok(_len) => {
                    //  Handle Dovecot's imap_idle_notify_interval message
                    if v.eq_ignore_ascii_case(b"* OK Still here\r\n") {
                        v.clear();
                        continue;
                    }
                    match parse_idle(&v) {
                        (_rest, Some(Err(r))) => break Err(r),
                        (rest, Some(Ok(response))) => {
                            if let CallbackAction::Stop = callback(response) {
                                break Ok(WaitOutcome::MailboxChanged);
                            }
                            rest
                        }
                        (rest, None) => rest,
                    }
                }
                Err(r) => break Err(r),
            };

            // Update remaining data with unparsed data if needed.
            if rest.is_empty() {
                v.clear();
            } else if rest.len() != v.len() {
                let used = v.len() - rest.len();
                v.drain(0..used);
            }
        };

        // Reconnect on timeout if needed
        match (reconnect, result) {
            (true, Ok(WaitOutcome::TimedOut)) => {
                self.terminate()?;
                self.init()?;
                self.wait_inner(reconnect, callback)
            }
            (_, result) => result,
        }
    }

    /// Block until the given callback returns `Stop`, or until an unhandled
    /// response arrives on the IDLE channel.
    pub fn wait<F>(mut self, callback: F) -> Result<()>
    where
        F: FnMut(UnsolicitedResponse) -> CallbackAction,
    {
        self.wait_inner(true, callback).map(|_| ())
    }
}

impl<'a, T: SetReadTimeout + Read + Write + 'a> Handle<'a, T> {
    /// Set the keep-alive interval to use when `wait_keepalive` is called.
    ///
    /// The interval defaults to 29 minutes as dictated by RFC 2177.
    pub fn set_keepalive(&mut self, interval: Duration) {
        self.keepalive = interval;
    }

    /// Block until the given callback returns `Stop`, or until an unhandled
    /// response arrives on the IDLE channel.
    ///
    /// This method differs from [`Handle::wait`] in that it will periodically refresh the IDLE
    /// connection, to prevent the server from timing out our connection. The keepalive interval is
    /// set to 29 minutes by default, as dictated by RFC 2177, but can be changed using
    /// [`Handle::set_keepalive`].
    ///
    /// This is the recommended method to use for waiting.
    pub fn wait_keepalive<F>(self, callback: F) -> Result<()>
    where
        F: FnMut(UnsolicitedResponse) -> CallbackAction,
    {
        // The server MAY consider a client inactive if it has an IDLE command
        // running, and if such a server has an inactivity timeout it MAY log
        // the client off implicitly at the end of its timeout period.  Because
        // of that, clients using IDLE are advised to terminate the IDLE and
        // re-issue it at least every 29 minutes to avoid being logged off.
        // This still allows a client to receive immediate mailbox updates even
        // though it need only "poll" at half hour intervals.
        let keepalive = self.keepalive;
        self.timed_wait(keepalive, true, callback).map(|_| ())
    }

    /// Block until the given amount of time has elapsed, or the given callback
    /// returns `Stop`, or until an unhandled response arrives on the IDLE channel.
    pub fn wait_with_timeout<F>(self, timeout: Duration, callback: F) -> Result<WaitOutcome>
    where
        F: FnMut(UnsolicitedResponse) -> CallbackAction,
    {
        self.timed_wait(timeout, false, callback)
    }

    fn timed_wait<F>(
        mut self,
        timeout: Duration,
        reconnect: bool,
        callback: F,
    ) -> Result<WaitOutcome>
    where
        F: FnMut(UnsolicitedResponse) -> CallbackAction,
    {
        self.session
            .stream
            .get_mut()
            .set_read_timeout(Some(timeout))?;
        let res = self.wait_inner(reconnect, callback);
        let _ = self.session.stream.get_mut().set_read_timeout(None).is_ok();
        res
    }
}

impl<'a, T: Read + Write + 'a> Drop for Handle<'a, T> {
    fn drop(&mut self) {
        // we don't want to panic here if we can't terminate the Idle
        let _ = self.terminate().is_ok();
    }
}

impl<'a> SetReadTimeout for TcpStream {
    fn set_read_timeout(&mut self, timeout: Option<Duration>) -> Result<()> {
        TcpStream::set_read_timeout(self, timeout).map_err(Error::Io)
    }
}

#[cfg(feature = "tls")]
impl<'a> SetReadTimeout for TlsStream<TcpStream> {
    fn set_read_timeout(&mut self, timeout: Option<Duration>) -> Result<()> {
        self.get_ref().set_read_timeout(timeout).map_err(Error::Io)
    }
}<|MERGE_RESOLUTION|>--- conflicted
+++ resolved
@@ -22,11 +22,7 @@
 /// logic is needed to handle the IDLE response, and then returns a [`CallbackAction`]
 /// to `Continue` or `Stop` listening on the channel.
 /// For users that want the IDLE to exit on any change (the behavior proior to version 3.0),
-<<<<<<< HEAD
-/// a convenience callback function `stop_on_any` is provided.
-=======
-/// a convenience callback function [`callback_stop`] is provided.
->>>>>>> c9b7c0a3
+/// a convenience callback function [`stop_on_any`] is provided.
 ///
 /// ```no_run
 /// # use native_tls::TlsConnector;
